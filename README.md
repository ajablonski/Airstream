# Airstream

[![Build Status](https://circleci.com/gh/raquo/Airstream.svg?style=svg)](https://circleci.com/gh/raquo/Airstream)
[![Join the chat at https://gitter.im/Laminar_/Lobby](https://badges.gitter.im/Laminar_/Lobby.svg)](https://gitter.im/Laminar_/Lobby)
![Maven Central](https://img.shields.io/maven-central/v/com.raquo/airstream_sjs1_2.13.svg)

Airstream is a small state propagation and streaming library. Primary differences from other solutions:

- **Mandatory [ownership](#ownership) of leaky resources** – it is impossible to create a subscription without specifying when it shall be destroyed. This helps prevent memory leaks and unexpected behaviour.

- **No [FRP glitches](#frp-glitches)** – neither observables themselves nor their observers will ever see inconsistent state within a transaction, at no runtime cost.

- **One integrated system for two core types of observables** – Event streams alone are not a good enough abstraction for anything other than events.
  - EventStream for events (lazy, no current value)
  - Signal for state (lazy, has current value)

- **Small size, simple implementation** – easy to understand, easy to create custom observables. Does not bloat your Scala.js bundle size.

Airstream has a very generic design, but is primarily intended to serve as a reactive layer for unidirectional dataflow architecture in UI components. As such, it is not burdened by features that cause more problems than they solve in frontend development, such as backpressure and typed effects.

I created Airstream because I found existing solutions were not suitable for building reactive UI components. My original need for Airstream was to replace the previous reactive layer of [Laminar](https://laminar.dev), but I'll be happy to see it used by other reactive UI libraries as well. Another piece of Laminar you can reuse is [Scala DOM Types](https://github.com/raquo/scala-dom-types).

```
"com.raquo" %%% "airstream" % "0.11.1"  // Requires Scala.js >= 1.1.0
```



## Table of Contents

* [Community](#community)
* [Documentation](#documentation)
  * [EventStream](#eventstream)
  * [Laziness](#laziness)
    * [Starting Observables](#starting-observables)
    * [Stopping Observables](#stopping-observables)
    * [Memory Management Implications](#memory-management-implications)
  * [Signal](#signal)
    * [Getting Signal's current value](#getting-signals-current-value) 
  * [Relationship between EventStream and Signal](#relationship-between-eventstream-and-signal)
  * [Observer](#observer)
  * [Ownership](#ownership)
    * [Ownership & Memory Management](#ownership--memory-management)
    * [OneTimeOwner](#onetimeowner)
    * [ManualOwner](#manualowner)
    * [Dynamic Ownership](#dynamic-ownership)
  * [Sources of Events](#sources-of-events)
    * [Creating Observables from Futures and Promises](#creating-observables-from-futures)
    * [EventStream.fromSeq](#eventstreamfromseq)
    * [EventStream.periodic](#eventstreamperiodic)
    * [EventStream.empty](#eventstreamempty)
    * [EventStream.withCallback and withObserver](#eventstreamwithcallback-and-withobserver)
    * [EventBus](#eventbus)
    * [Var](#var)
    * [Val](#val)
    * [Ajax](#ajax)
    * [Websockets](#websockets)
    * [DOM Events](#dom-events)
    * [Custom Observables](#custom-observables)
  * [FRP Glitches](#frp-glitches)
    * [Other Libraries](#other-libraries)
    * [Topological Rank](#topological-rank)
    * [Transactions](#transactions)
    * [Merge Glitch-By-Design](#merge-glitch-by-design)
    * [Scheduling of Transactions](#scheduling-of-transactions)
  * [Operators](#operators)
    * [Compose Changes](#compose-changes)
    * [Sync Delay](#sync-delay)
    * [Splitting Observables](#splitting-observables)
    * [Flattening Observables](#flattening-observables)
    * [Debugging Operators](#debugging-operators)
  * [Error Handling](#error-handling)
* [Limitations](#limitations)
* [My Related Projects](#my-related-projects)



## Community

* [Gitter](https://gitter.im/Laminar_/Lobby) for chat and random questions (Airstream shares this room with [Laminar](https://laminar.dev))
* [Github issues](https://github.com/raquo/Airstream/issues) for bugs, feature requests, and more in-depth discussions



## Documentation

[API doc](https://javadoc.io/doc/com.raquo/airstream_sjs1_2.13/latest/com/raquo/airstream/index.html)

The documentation provided below is a high level overview that occasionally dives into gritty details for things that are hard to figure out on your own. It is not a full replacement to discovering available methods by reading the code (which is quite simple, and has comments) or simply with an IDE's autocomplete functionality.

This documentation explains how _Airstream_ works. Although I try to explain all required concepts and the rationale for doing things a certain way, if you need a primer on reactive programming using streams, consider [this guide](https://gist.github.com/staltz/868e7e9bc2a7b8c1f754) by André Staltz or its [video adaptation](https://egghead.io/courses/introduction-to-reactive-programming). 

This documentation is intended to be read top to bottom, sections further down the line assume knowledge of concepts and behaviours introduced in earlier sections.

For examples of Airstream usage, see [laminar-examples](https://github.com/raquo/laminar-examples), [Laminar](https://github.com/raquo/Laminar) source code, as well as Airstream tests.


### EventStream

EventStream is a reactive variable that represents a stream of discrete events.

EventStream has no concept of "current value". It is a stream of discrete events, and there is no such thing as a "current event".

EventStream is a **lazy** observable. That means that it will not receive or process events unless it has at least one Observer listening to it (more on this below).

Generally, when you add an Observer to a stream, it starts to send events to the observer from that point on.

The result of calling `observable.addObserver(observer)(owner)` or `observable.foreach(onNext)(owner)` is a Subscription. To remove the observer manually, you can call `subscription.kill()`, but usually it's the `owner`'s job to do that. Hold that thought for now, read about owners later in the [Ownership](#ownership) section.


### Laziness

Before exploring Signals, the other kind of Observable, let's outline how exactly laziness works in Airstream. All Airstream Observables are lazy, but we will use EventStream-s here to make our explanation less abstract.

Every Observable has zero or more observers – both "external" observers that you add manually using `addObserver` or `foreach` methods, and InternalObserver-s. More on those soon.


#### Starting Observables

When a stream acquires its first observer (does not matter if external or internal), it is said to be **started**. So when you call `addObserver` on a stream for the first time, you **start** the stream. Airstream will then call the `stream.onStart` method, which must ensure that this stream wakes up and starts working. Someone started observing (caring about the output of) this stream – and so the stream must ensure that the events start coming in.

Usually the stream accomplishes that by adding an InternalObserver to the parent (upstream) stream – the stream on which this one depends. For example, let's consider this scenario:

```scala
val foo: EventStream[Foo] = ???
val bar: EventStream[Bar] = foo.map(fooToBar)
val baz: EventStream[Baz] = bar.map(barToBaz)
val qux: EventStream[Qux] = baz.map(bazToQux)
val rap: EventStream[Rap] = qux.map(quxToRap)

baz.addObserver(bazObserver)
```

Until `baz.addObserver(bazObserver)` was called, these streams would not be receiving or emitting any events because they have no observers, internal or external. After `baz.addObserver` is called, an external observer `bazObserver` is added to `baz`, starting it. Then, `baz.onStart` is called, adding `baz` as an InternalObserver to `bar`. `baz` will now receive and process any events emitted by `bar`.

But this means that `bar` just got its first observer – even if an internal one, it still matters – someone started caring, even if indirectly. So its `onStart` method is called, and it adds `bar` as the first InternalObserver to `foo`. Now, `foo` is started as well, and its `onStart` method does _something_ to ensure that `foo` will now start sending out events. We don't actually know what `foo`'s `onStart` method does because we didn't define `foo`'s implementation. For example, it could be adding a DOM listener to a DOM element.

Now we see how adding an observer resulted in a chain of activations of all upstream streams that were required, directly or indirectly, to get the events out of the stream we actually wanted to observe. The `onStart` method ensured – recursively – that the observed stream is now running.

Adding another observer to the now already running streams – `foo` or `bar` or `baz` – would not need to cause such a chain reaction because the stream to which it is being added already has observers (internal or external).

Lastly, notice that the `qux` and `rap` streams are untouched by all this. No one cares for their output yet, so those streams will not receive any events, and neither `bazToQux` nor `quxToRap` will ever run (well, not until we add observers that need them to run, directly or indirectly).

On a lower level, how exactly is it that `qux` will not run? Put simply, it needs to be getting events from `baz` to process them and produce its own events, but it's getting nothing from `baz` simply because at this point `baz` does not know that `qux` exists. `baz` sends out its events to all of its observers, but so far nothing added `qux` as an observer to `baz`.

For extra clarity, while the stream `rap` does depend on `qux`, `rap` itself has no observers, so it is **stopped**. Nothing started it yet, and so nothing triggered its `onStart` method which would have added `rap` as an InternalObserver to `qux`, starting `qux` recursively as described above. 


#### Stopping Observables

Just like Observers can be added to streams, they can also be removed, e.g. with `subscription.kill()`. When you remove the last observer (internal or external) from a stream, the stream is said to be **stopped**. The same domino effect as when starting streams applies, except the `onStop` method recursively undoes everything that was done by `onStart` – instead of adding an InternalObserver to parent stream, we remove it, and if that causes the grand-parent stream to be stopped, we call its `onStop` method, and the chain continues upstream. 

When the dust settles, streams that are now without observers (internal or external) will be stopped, and those that still have observers will otherwise be untouched, except they will stop referencing the now-stopped observables in their lists of internal observers.


#### Memory Management Implications

Every observable that depends on another – parent, or upstream observable, – always has a reference to that parent, regardless of whether it's started or stopped.

However, the parent/upstream observable has no references to its child/downstream observable(s) until the child observable is started. Only then does the parent obtain a reference to the child, adding it to the list of its internal observers. 

This has straightforward memory management implications: nothing in Airstream is keeping references to a *stopped* observable. So, if you don't have any of your own references to a stopped Observable, it will be garbage collected, as expected.  

However, a _started_ observable has additional references to it from:
 1) The parent/upstream observable on which this observable depends (via the parent's list of internal observers)
 2) The Subscription objects created by `addObserver` or `foreach` calls on this observable, if this observable has external observers. Those subscriptions are in turn referenced by their Owner-s (more on those later)

Remember that if a given observable is started, its parent is also guaranteed to be started, and so on. This creates a potentially long chain of observables that typically terminate with external observers on the downstream end, and some kind of event producer on the upstream end. All of these reference each other, directly or indirectly, and so will not be garbage collected unless there are no more references in your program to _any_ observable or observer in this whole graph.

Now imagine that in the chain of activated observables mentioned above the most downstream observable is related to a UI component that has since then been destroyed. You would want that now-irrelevant observable to be stopped in order for it to be garbage collected, since it's not needed anymore, but it will continue to run for as long as it has its observer. And if you forgot to remove that observer when you destroyed the UI component it related to, you got yourself a memory leak.  

This is a common memory management pattern for almost all streaming libraries out there, so this should come as no surprise to anyone familiar with event streams.

Some reactive UI libraries such as Outwatch give you a way to bind the lifecycle of subscriptions to the lifecycle of corresponding UI components, and that automatically kills the subscription (removes the observer) when the UI component it relates to is destroyed. However, the underlying streaming libraries that such UI libraries use have no concept of such binding, and so in those libraries you can manually call `stream.addObserver` and create a subscription that will not be automatically killed when the UI component that it conceptually relates to is unmounted.

What makes Airstream special is a built-in concept of ownership. When creating a leaky resource, e.g. when calling `addObserver`, you _have to_ also provide a reference to an Owner who will eventually kill the subscription. For example, that owner could be a UI component to which the subscription relates, and it could automatically kill all subscriptions that it owns when it is destroyed, allowing the now-irrelevant observables to be stopped and garbage collected. This is essentially how [Laminar](https://github.com/raquo/Laminar)'s `ReactiveElement` works. For more details, see the [Ownership](#ownership) section.



### Signal

Signal is a reactive variable that represents a time-varying value, or an accumulated value. In other words, "state".

Similar to EventStream, Signal is **lazy**, so everything in the [Laziness](#laziness) section applies to Signals as well.

Unlike EventStream, a Signal always has a current value. For instance, you could create a Signal by calling `val signal = eventStream.startWith(initialValue)`. In that example, `signal`'s current value would first equal to `initialValue`, and then any time `eventStream` emits a value, `signal`'s current value would be updated to the emitted value, and then `signal` would emit this new current value.

However, all of that would only happen if `signal` had one or more observers (because of [Laziness](#laziness)). If `signal` had no observers, its current value would be stuck at the last current value it saved while it had observers, or at `initialValue` if it _never_ had observers.

Unlike EventStream, Signal only fires an event when its next value is different from its current value. The comparison is made using Scala's `==` operator.

When adding an Observer to a Signal, the observer will immediately receive the signal's current value, as well as any future values. If you don't want the observer to receive the current value, observe the stream `signal.changes` instead.

Note: Signal's initial value is evaluated lazily. For example:

```scala
val fooStream: EventStream[Foo] = ???
val fooSignal: Signal[Foo] = fooStream.startWith(myFoo)
val barSignal: Signal[Bar] = fooSignal.map(fooToBar)
```

In this example, `barSignal`'s initial value would be equal to `fooToBar(myFoo)`, but that expression will not be evaluated until it is needed (i.e. until `barSignal` acquires an observer). And once evaluated, it will not be re-evaluated again.

Similarly, `myFoo` expression will _not_ be evaluated immediately as it is passed by name. It will only be evaluated if and when it is needed (e.g. to pass it down to an observer of `barSignal`).    

#### Getting Signal's current value

Signal's laziness means that its current value might get stale / inconsistent in the absence of observers. Airstream therefore does not allow you to access a Signal's current value _without proving that it has observers_. 

You can use `stream.withCurrentValueOf(signal).map((lastStreamEvent, signalCurrentValue) => ???)` to access `signal`'s current value. The resulting stream will still be lazy, but this way the processing of `currentValue` is just as lazy as `currentValue` itself, so there is no risk of looking at a stale `currentValue`.

If you don't need lastStreamEvent, use `stream.sample(signal).map(signalCurrentValue => ???)` instead. Note: both of these output streams will emit only when `stream` emits, as documented in the code. If you want updates from signal to also trigger an event, look into the `combineWith` operator.

`withCurrentValueOf` and `sample` operators are also available on signals, not just streams.

If you want to get a Signal's current value without the complications of sampling, or even if you just want to make sure that a Signal is started, just call `observe` on it. That will add a noop observer to the signal, and return a `SignalViewer` instance which being a `StrictSignal`, does expose `now()` and `tryNow()` methods that safely provide you with its current value.


### Relationship between EventStream and Signal

Signals and EventStreams are distinct concepts with different use cases as described above, but both are Observables.

You can `foldLeft(initialValue)(fn)` an EventStream into a Signal, or make a Signal directly with `stream.startWith(initialValue)`, or `stream.startWithNone` (which creates a "weak" signal, one that initially starts out with `None`, and has events wrapped in `Some`).

You can get an EventStream of changes from a Signal – `signal.changes` – this stream will re-emit whatever the parent signal emits (subject to laziness of the stream), minus the Signal's initial value.

If you have an observable, you can refine it to a Signal with `Observable#toSignal(initialIfStream)`, and to a Stream with `Observable#toStreamOrSignalChanges`. As the latter name suggests, if the observable is a Signal, the output stream will contain its changes, not the initial value. 


### Observer

`Observer[A]` is a modest wrapper around an `onNext: A => Unit` callback that represents an _external_ observer (see sections above for the distinction with InternalObserver-s). Observers have no knowledge of which observables, if any, they're observing, they have no power to choose whether they want to observe an observable, etc.

Observers are intended to contain side effects, and to trigger evaluation of observables by their presence (remember, all Observables are lazy).

You usually create observers with `Observer.apply` or `myObservable.foreach`. There are a few more methods on Observer that support [error handling](#error-handling).

Observers have a few convenience methods:

`def contramap[B](project: B => A): Observer[B]` – This is useful for separation of concerns. For example your Ajax service might expose an `Observer[Request]`, but you don't want a simple `UserProfile` component to know about your Ajax implementation details (`Request`), so you can instead provide it with `requestObserver.contramap(makeUpdateRequest)` which is a `Observer[User]`.

`def filter(passes: A => Boolean): Observer[A]` – useful if you have an `Observable` that you need to observe while filtering out some events (there is no `Observable.filter` method, only `EventStream.filter`).

`contracollect[B](pf: PartialFunction[B, A]): Observer[B]` – when you want to both `contramap` and `filter` at once.

`Observer.combine[A](observers: Observer[A])` creates an observer that triggers all of the observers provided to it. Unlike `Observer[A](nextValue => observers.foreach(_.onNext(nextValue)))`, the combined observer will also trigger its child observers in case of `.onError` (more about that in [Error Handling](#error-handling)).

### Ownership

Alright, this is it. By now you've read enough to have many questions about how ownership works. This assumes you've read all the docs above, but to recap the core problem that ownership solves:

* Adding an `Observer` to the lazily evaluated `Observable` is a leaky operation. That is, these resources will not be garbage collected even if the observable and the observer are both unreachable to _user_ code. This is because the observable's parent observables will keep an internal reference to it for as long as it has observers.
* Therefore, without Ownership you would have needed to remember to remove observers that you added when the observers are no longer needed.
* But doing that manually is insane, you will eventually forget and cause memory leaks and undesired behaviour. You should not need to take out your own garbage in a garbage collected language.

If any of the above does not make sense, the rest of this section might be confusing. Make sure you at least understand the entirety of the [Laziness](#laziness) section before proceeding.

Without further ado:

**Subscription** is a resource that must be killed in order to release memory or prevent some other leak. You can get it by calling `observable.addObserver(observer)`, `writeBus.addSource(stream)`, or other similar methods that take an implicit `owner` param.

Every Subscription has an **Owner**. An Owner is an object that keeps track of its subscriptions and knows when to kill them, and kills them _when it's time_ (determined in its sole discretion). Airstream does not offer any concrete Owner classes, just the base trait. Unless you use [Dynamic Ownership](#dynamic-ownership), you need to instantiate (and thus implement) your own Owner-s.

For example, until v0.8, my reactive UI library [Laminar](https://github.com/raquo/Laminar)'s ReactiveElement (an object representing a JS DOM Element) used to implement Owner. When a ReactiveElement was discarded (unmounted from the DOM), it would kill all of its `subscriptions`, i.e. all the Subscriptions that were bound to its lifetime. That would remove the observers that those subscriptions installed on the observables, stopping them if they have no other observers. Note: Laminar switched to [Dynamic Ownership](#dynamic-ownership) in v0.8 (more on that later).

When creating a Subscription, you can perform whatever leaky operations you wanted, and just provide the `cleanup` method to perform any required cleanup.

Subscriptions are bound to a specific Owner upon creation of the Subscription, and this link stays unchanged for the lifetime of the Subscription.

Subscriptions are normally killed _by their Owner_, but you can also `.kill()` the subscription manually. The Owner will be notified about this via `owner.onKilledExternally(subscription)` so that it can drop the reference to the killed `subscription` from its list.

Killing the same Subscription more than once throws an exception, don't do it.

Built-in Owner carefully tracks a list of its subscriptions, making sure to call the right hooks, and create and dispose the right references for memory management. If you extend Owner and change that logic, memory management of that owner and its subscriptions is on you. Generally you shouldn't need to mess with any of that logic though, just make sure to call `killSubscriptions` when it's time.


#### Ownership & Memory Management

In broad terms, ownership solves memory leaks by tying the lifecycle of Subscriptions which would be otherwise hard to track manually to the lifecycle of an Owner which is expected to be tracked automatically by a UI library like Laminar.

In practice, Airstream's memory management has no magic to it. It uses Javascript's standard garbage collection, same as the rest of your Scala.js code. You just need to understand what references what, and the documentation here explains it.

For example, a Subscription created by `observable.addObserver` method keeps references to both the Observable and the Observer (via the function passed as its `cleanup` param). That means that if you're keeping a reference to a Subscription, you're also keeping those references. Given that the Subscription has a `kill` method that lets you remove the observer from the observable, the presence of these references should be obvious. So like I said – no magic, you just need to internalize the basic ideas of lazy observables, just like you've already internalized the basic ideas of classes and functions.


#### OneTimeOwner

The basic `Owner` trait provides a high degree of flexibility, and therefore lacks some behaviour that you might expect in Owners.

For example, you can kill an `Owner` multiple times. Every time you do, its subscriptions will be killed, and the list of subscriptions cleared, but the `Owner` will remain usable after that, letting you add more subscriptions and kill them again later.

If you want an Owner that can only be killed once, and does not let you add subscriptions to it after it was killed, use the `OneTimeOwner` class instead. DynamicOwner below uses OneTimeOwner, and that is how Laminar provides element Owners that can not be used after the element is unmounted and its owner is killed.

If you try to create a subscription that uses a OneTimeOwner, the subscription will be killed immediately, and `OneTimeOwner`'s `onAccessAfterKilled` callback will be fired. You can throw in that callback, then subscription initialization will throw too.

Note that the subscription itself does not contain any activation logic (i.e. what needs to happen when subscription is activated), that user-provided logic is external to subscription initialization, and is typically run **before** the subscription is initialized, so before `OneTimeOwner` can prevent that from happening. So when try to use a dead OneTimeOwner, instead of completely ignoring the effective payload of the subscription, unless you take special measures, it will still execute, but the subscription will be cancelled and cleaned up immediately. But if the subscription's payload was to e.g. make a network request, you can't put that back in the bottle.

Bottom line, you should not be deliberately sending events to dead `OneTimeOwner`-s. They just fix what otherwise could be a memory leak, not completely prevent your code from running. They report the error so that you can fix your code that's doing this.


#### ManualOwner

The basic `Owner` trait also doesn't allow external code to kill it, because some owners are supposed to manage themselves. All you need to overcome that is expose the `killSubscriptions` method to the public, or just use the `ManualOwner` class that does this. 


#### Dynamic Ownership

Dynamic Ownership is not a replacement for standard Ownership described above. Rather, it is a self-contained feature built on top of regular Ownership. No APIs in Airstream itself require Dynamic Ownership, it is intended to be consumed by the user or by other libraries depending on Airstream.

The premise of Dynamic Ownership is the same as regular ownership: you can create DynamicSubscription-s owned by DynamicOwner, but here is what's different:

Regular Subscription-s can never recover from being `kill()`-ed, whereas DynamicSubscription-s can be activated and deactivated and then activated again and so on, as many times as their DynamicOwner wants. For example:

```scala
val stream: EventStream[Int] = ???
val observer: Observer[Int] = ???
 
val dynOwner = new DynamicOwner
 
val dynSub = DynamicSubscription(
  dynOwner,
  activate = (owner: Owner) => stream.addObserver(observer)(owner)
)
 
// Run dynSub's activate method and save the resulting non-dynamic Subscription
dynOwner.activate()
 
// Kill the regular Subscription that we saved 
dynOwner.deactivate()
 
// Run dynSub's activate method again, obtaining a new Subscription
dynOwner.activate()
 
// Kill the new Subscription that we saved 
dynOwner.deactivate()
```

Every time a `DynamicOwner` is `activate()`-d, it creates a new `OneTimeOwner`, and uses it to `activate` every `DynamicSubscription` that it owns. It saves the resulting non-dynamic `Subscription`, which the `DynamicOwner` later `kills()` when it's `deactivate()`-d.

Now you can see how this integrates with regular ownership. Anything that requires a non-dynamic `Owner` produces a `Subscription`. So to create a `DynamicSubscription` you need to provide an `activate` method that does this. That could be a call to `addObserver`, `addSource`, etc.

As a result, we have a dynamic owner that can add or remove `observer` from `stream` at any time. In Laminar starting with v0.8 every ReactiveElement has a `DynamicOwner`. When the element is mounted, that owner is activated, activating all dynamic subscriptions using a newly created non-dynamic owner. Then when the element is later unmounted, those subscriptions are deactivated, removing observers from observables, sources from event buses, etc.

Previously in Laminar v0.7 every ReactiveElement used to extend the non-dynamic `Owner`, so once it was unmounted, all the subscriptions were killed forever, so if the user re-mounted that element, its subscriptions would not have come back to life. But now that Laminar uses Dynamic Ownership, you can re-mount previously unmounted elements, and their dynamic subscriptions will spring back to life.

Note that a `DynamicSubscription` is not automatically activated upon creation. Its DynamicOwner controls its activation and deactivation. You can still permanently `kill()` a DynamicSubscription manually – it will be deactivated if it's currently active, and removed from its DynamicOwner.

##### Dynamic Ownership & Memory Management

I created Dynamic Ownership specifically to solve this long-standing Laminar [memory management issue](https://github.com/raquo/Laminar/issues/33): if a non-dynamic Subscription is created when ReactiveElement is initialized, and killed when that element is unmounted, what happens to elements that get initialized but are never mounted into the DOM? That's right, their subscriptions are never killed and so they are essentially never garbage collected.

Laminar v0.8 had to fix this by creating `Subscription`-s every time the element is mounted, and killing them when the element was unmounted. Long story short, Dynamic Ownership is exactly this, slightly generalized for wider use.

There is really nothing special in Dynamic Ownership memory management. It's just a helper to create and destroy subscriptions repeatedly. In practice DynamicSubscription's activate method generally contains the same references that `Subscription`'s cleanup method would, so it's all the same considerations as before.

##### Transferable Subscription

What, a helper for subscription helpers? Yes, indeed. This one behaves like a `DynamicSubscription` that lets you transfer it from one active `DynamicOwner` to another active `DynamicOwner` without deactivating and re-activating the subscription.

The API is simple:

```scala
class TransferableSubscription(
  activate: () => Unit,
  deactivate: () => Unit
) { 
  def setOwner(nextOwner: DynamicOwner): Unit
  def clearOwner(): Unit
}
```

Note that you don't get access to `Owner` in activate. This is the tradeoff required to achieve this flexibility safely. `TransferableSubscription` is useful in very specific cases when you only care about continuity of active ownership, such as when moving an element from one mounted parent to another mounted parent in Laminar (you wouldn't expect Unmount / Mount events to fire in this case).



### Sources of Events

We now understand how events propagate through streams and signals, but the events in Airstream have to _originate_ somewhere, right?


#### Creating Observables from Futures

`EventStream.fromFuture[A]` creates a stream that emits the value that the future completes with, when that happens.
* The event is emitted asynchronously relative to the future's completion
* Creating a stream from an already completed future results in a stream that emits no events (look into the source code of this method for an easy way to get different behaviour)

`Signal.fromFuture[A]` creates a Signal of `Option[A]` that emits the value that the future completes with, when that happens, wrapped in `Some()`.
* The initial value of this signal is equal to `Some(value)` if the future was already completed when the initial value was evaluated, or `None` otherwise.
* If the Signal was created from a not yet completed future, the completion event is emitted asynchronously relative to when the future completes, because that is how `future.onComplete` works.
* Unlike other signals, this signal keeps its current value from going stale even in the absence of observers
* Being a StrictSignal, this signal exposes `now` and `tryNow` methods that provide its current value. However, note that there might be asynchronous delay between the completion of the Future and this signal's current value updating, as explained above.

Note that all observables created from futures fire their events in a new transaction because they don't have a parent observable to be synchronous with.

Now that you have an `Observable[Future[A]]`, you can flatten it into `Observable[A]` in a few ways, see [Flattening Observables](#flattening-observables).

A failed future results in an error (see [Error Handling](#error-handling)).

#### `EventStream.fromJsPromise` and `Signal.fromJsPromise`

Super thin wrappers over `EventStream.fromFuture` and `Signal.fromFuture` (see above) for more convenient integration with JS libraries.

#### `EventStream.fromSeq`

```scala
object EventStream {
  def fromSeq[A](events: Seq[A]): EventStream[A] = ...
  ...
}
```

This method creates an event stream that synchronously emits events from the provided sequence one by one to any newly added observer.

Each event is emitted in a separate transaction, meaning that the propagation of the previous event will fully complete before the propagation of the new event starts.

**Note:** you should avoid using this factory, at least with multiple events. You generally shouldn't need to emit more than one event at the same time like this stream does. If you do, I think your model is likely abusing the concept of "event". This method is provided as a kludge until I can make a more confident determination.


#### `EventStream.fromValue`

Like `EventStream.fromSeq` (see right above), but only allows for a single event.


#### `EventStream.fromTry`

Like `EventStream.fromValue` (see right above), but also allows an error.

This is provided as a kludge until it becomes more clear that this is not needed.


#### `EventStream.periodic`

An event stream that emits events at an interval. `EventStream.periodic` emits the index of the event, starting with `0` for the initial event that's emitted without delay. If you want to skip the initial event, pass `emitInitial = false`. The `resetOnStop` option determines whether the index will be reset to `0` when the stream is stopped due to lack of observers. You can also reset the stream to any index manually by calling `resetTo(value)` on it. This will immediately emit this index if `emitInitial` is true, or emit the next index after a delay otherwise.

The underlying `PeriodicEventStream` class offers more functionality, including the ability to emit values other than index, set a custom interval for every subsequent event, and stop the stream while it still has observers.


#### `EventStream.empty`

A stream that never emits any events.


#### `EventStream.withCallback` and `withObserver`

`EventStream.withCallback[A]` Creates and returns a stream and an `A => Unit` callback that, when called, passes the input value to that stream. Of course, as streams are lazy, the stream will only emit if it has observers.

```scala
val (stream, callback) = EventStream.withCallback[Int]
callback(1) // nothing happens because stream has no observers
stream.foreach(println)
callback(2) // `2` will be printed  
```

`EventStream.withJsCallback[A]` works similarly except it returns a js.Function for easier integration with Javascript libraries.

`EventStream.withObserver[A]` works similarly but creates an observer, which among other conveniences passes the errors that it receives into the stream.


#### EventBus

`new EventBus[MyEvent]` is the general-purpose way to create a stream on which you can manually trigger events. The resulting EventBus exposes two properties:

**`events`** is the stream of events emitted by the EventBus.

**`writer`** is a WriteBus object that lets you trigger EventBus events in a few ways.

WriteBus extends Observer, so you can call `onNext(newEventValue)` on it, or pass it as an observer to another stream's `addObserver` method. This will cause the event bus to emit `newEventValue` in a new transaction.

You can also call `addSource(otherStream)(owner)` on it, and the event bus will re-emit every event emitted by that stream. This is somewhat similar to adding `writer` as an observer to `otherStream`, except this will not cause `otherStream` to be started unless/until the EventBus's own stream is started (see [Laziness](#laziness)).

You've probably noticed that `addSource` takes `owner` as an implicit param – this is for memory management purposes. You would typically pass a WriteBus to a child component if you want the child to send any events to the parent. Thus, we want `addSource` to be automatically undone when said child is discarded (see [Ownership](#ownership)), even if `writer.stream` is still being observed.

An EventBus can have multiple sources simultaneously. In that case it will emit events from all of those sources in the order in which they come in. **EventBus always emits every event in a new [Transaction](#transactions).** Note that EventBus lets you create loops of Observables. It is up to you to make sure that a propagation of an event through such loops eventually terminates (via a proper `.filter(passes)` gate for example, or the implicit `==` equality filter in Signal).

You can manually remove a previously added source stream by calling `kill()` on the Subscription object returned by the addSource call.

EventBus is particularly useful to get a single stream of events from a dynamic list of child components. You basically pass down the `writer` to every child component, and inside the child component you can add a source stream to it, or add the `writer` as an observer to some stream. Then when any given child component is discarded (i.e. its owner kills its subscriptions), its connection to the event bus will also be severed.

Typically you don't pass EventBus itself down to child components as it provides both read and write access. Instead, you pass down either the writer or the event stream, depending on what is needed. This separation of concerns is the reason why EventBus doesn't just extend WriteBus and EventStream, by the way.

WriteBus comes with a few ways to create new writers. Consider this:

```scala
val eventBus = new EventBus[Foo]
val barWriter: WriteBus[Bar] = eventBus.writer
  .filterWriter(isGoodFoo)
  .contramapWriter(barToFoo)
```

Now you can send `Bar` events to `barWriter`, and they will appear in `eventBus` processed with `barToFoo` then and filtered by `isGoodFoo`. This is useful when you want to get events from a child component, but the child component does not or should not know what `Foo` is. Generally if you don't need such separation of concerns, you can just `map`/`filter` the stream that's feeding the EventBus instead.

WriteBus also offers a powerful `contracomposeWriter` method, which is like `contramapWriter` but with `compose` rather than `map` as the underlying transformation.

##### Batch EventBus Updates

EventBus emits every event in a new transaction. However, similar to Var [batch updates](#batch-updates) you can call `EventBus.emit` or `EventBus.emitTry` to send values into several EventBus-es simultaneously, within the same transaction, to avoid [glitches](#frp-glitches) downstream.

```scala
val valuesEventBus = new EventBus[Int]
val labelsEventBus = new EventBus[String]
 
EventBus.emit(
  valuesEventBus -> 100,
  labelsEventBus -> "users"
)
```

Similar to Vars, you can't emit more than one event into the same EventBus in the same transaction. Airstream will throw if you attempt to do this, so you can't have duplicate inputs like `EventBus.emit(bus1 -> ev1, bus1 -> ev2, bus2 -> ev3)`. If you need to emit more than one event into the same EventBus, just call the method twice, and they will be sent in separate transactions.


#### Var

Var is a reactive variable that you can update manually, and that exposes its current value at all times, as well as a `.signal` of its current value.

Creating a Var is straightforward: `Var(initialValue)`, `Var.fromTry(tryValue)`.

##### Simple Updates

You can update a Var using one of its methods: `set(value)`, `setTry(Try(value))`, `update(currentValue => nextValue)`, `tryUpdate(currentValueTry => Try(nextValue))`. Note that `update` will throw if the Var's current value is an error (thus `tryUpdate`).

##### Observers Feeding into Var

Every Var provides a `writer` which is an Observer that writes input values into the Var. It may be useful to provide your code with write-only access to a Var, or to a subset of the data in the Var by means of the Observer's `contramap` method.

In addition to `writer`, Var also offers `updater`s, making it easy to create an Observer that updates the Var based on both the Observer's input value and the Var's current value:

```scala
val v = Var(List(1, 2, 3))
val adder = v.updater[Int]((currValue, nextInput) => currValue :+ nextInput)

adder.onNext(4)
v.now() // List(1, 2, 3, 4)

val inputStream: EventStream[Int] = ???

inputStream.foreach(adder)
inputStream --> adder // Laminar syntax
``` 

`updater` will fail to update if the Var is in a failed state, for those cases we have `tryUpdater`.

##### Reading Values from a Var

You can get the Var's current value using `now()` and `tryNow()`. Similar to `update`, `now` throws if the current value is an error. Var also exposes a `signal` of its values.

Var follows **strict** (not lazy) execution – it will update its current value as instructed even if its signal has no observers. Unlike most other signals, the Var's signal is also strict – its current value matches the Var's current value at all times regardless of whether it has observers. Of course, any downstream observables that depend on the Var's signal are still lazy as usual.

Being a `StrictSignal`, the signal also exposes `now` and `tryNow` methods, so if you need to provide your code with read-only access to a Var, sharing only its signal is the way to go. 

##### Batch Updates

Similar to EventBus, Var emits each event in a new [transaction](#transactions). However, similar to `EventBus.emit`, you can put values into multiple Vars "at the same time", in the same transaction, to avoid [glitches](#frp-glitches) downstream. To do that, use the `set` / `setTry` / `update` / `tryUpdate` methods on the Var **companion object**. For example:

```scala
val value = Var(1)
val isEven = Var(false)

val sumSignal = x.signal.combineWith(y.signal)

// batch updates!
Var.set(x -> 2, y -> true)
```

With such a batched update, `sumSignal` will only emit `(1, false)` and `(2, true)`. It will **not** emit an inconsistent value like `(1, true)` or `(2, false)`.

Batch updates are also atomic in the following ways:
* `update` and `tryUpdate` will only execute the provided mods when the transaction is actually executed, not immediately as it's scheduled. This ensures that the mods operate on the latest available Var state.
* Similar to `Var#update`, `Var.update` throws if you try to apply `mod` to a failed Var. In the batch case _none_ of the input Vars will be updated, although _some_ of the mod functions will be executed. For this reason, mod functions should be pure of side effects. Use `tryUpdate`when you need more control over error handling.
* Similar to `Var#tryUpdate`, `Var.tryUpdate` throws if any of the provided mods throw. None of the Vars will update in this case. You should return Failure() from your mod instead of throwing if this is not what you want.

Also, since an Airstream observable can't emit more than once per transaction, the inputs to batch Var methods must have no duplicate vars. For example, you can't do this: `Var.set(var1 -> 1, var1 -> 2, var2 -> 3)`. Airstream will detect that you're attempting to put two events into `var1` in the same transaction, and will throw. Use two separate calls if you want to send two updates into the same Var.  

Those are the only ways in which setting / updating a Var can throw an error. If any of those happen when batch-updating Var values, Airstream will throw an error, and all of the involved Vars will fail to update, keeping their current value.

Remember that this atomicity guarantee only applies to failures which would have caused an individual `update` / `tryUpdate` call to throw. For example, if the `mod` function provided to `update` throws, `update` will not throw, it will instead successfully set that Var `Failure(err)`. 



#### Val

`Val(value)` / `Val.fromTry(tryValue)` is a Signal "constant" – a Signal that never changes its value. Unlike other Signals, its value is evaluated immediately upon creation, and is exposed in public `now()` and `tryNow()` methods.

Val is useful when a component wants to accept either a Signal or a constant value as input. You can just wrap your constant in a Val, and make the component accept a `Signal` (or a `StrictSignal`) instead.



#### Ajax

Airstream now has a built-in way to perform Ajax requests:

```scala
AjaxEventStream
  .get("/api/kittens") // EventStream[dom.XMLHttpRequest]
  .map(req => req.responseText) // EventStream[String]
```

Methods for POST, PUT, PATCH, and DELETE are also available.

<<<<<<< HEAD
The request is made every time the stream is started. If the stream is stopped while the request is pending, the request will not be cancelled, but its result will be discarded.

The implementation follows that of `org.scalajs.dom.ext.ajax.apply`, but is adjusted slightly to be better behaved in Airstream.



### Websockets

Airstream supports unidirectional and bidirectional websockets.

#### Absolute URL is required
```scala
import com.raquo.airstream.web.websocketUrl

val url: String = websocketUrl("relative/url")
```

#### Unidirectional websocket stream
```scala
import com.raquo.airstream.eventstream.EventStream
import com.raquo.airstream.web.WebSocketEventStream
import org.scalajs.dom

import scala.scalajs.js

// raw websocket messages
val raw: EventStream[dom.MessageEvent] = WebSocketEventStream.raw("absolute/url")

// or use one of the extractors to access just the data
val binary: EventStream[js.typedarray.ArrayBuffer] = WebSocketEventStream.binary("absolute/url")
val blob: EventStream[dom.Blob] = WebSocketEventStream.blob("absolute/url")
val text: EventStream[String] = WebSocketEventStream.text("absolute/url")
```

#### Bidirectional websocket stream
Usage:
```scala
import com.raquo.airstream.eventstream.EventStream
import com.raquo.airstream.web.WebSocketEventStream
import org.scalajs.dom

import scala.scalajs.js

// messages to be transmitted
val out: EventStream[String] = ???

// raw websocket messages
val raw: EventStream[dom.MessageEvent] = WebSocketEventStream.raw("absolute/url", out)

// or use one of the extractors to access just the data
val binary: EventStream[js.typedarray.ArrayBuffer] = WebSocketEventStream.binary("absolute/url", out)
val blob: EventStream[dom.Blob] = WebSocketEventStream.blob("absolute/url", out)
val text: EventStream[String] = WebSocketEventStream.text("absolute/url", out)
```

#### Supported types
The following types are supported for transmission/reception:
 - `js.typedarray.ArrayBuffer`
 - `dom.raw.Blob`
 - `String`

#### Errors
 - `WebSocketClosed`: connection termination error
 - `WebSocketError`: transmission error (due to a terminated connection)

#### Stream lifecycle
 - A new websocket connection is established on start.
 - Outgoing messages, if any, are sent on this connection.
   - Transmission failures, due to connection termination, are propagated as errors.
 - Connection termination, not initiated by this stream, is propagated as an error.
 - Incoming messages are propagated as events.
 - The connection is closed on stop.

### DOM Events

`DomEventStream` previously available in Laminar now lives in Airstream.

```scala
val element: dom.Element = ???
DomEventStream(element, "click") // EventStream[dom.MouseEvent]
``` 

This stream, when started, registers a `click` event listener on `element`, and emits all events the listener receives until it is stopped, at which point the listener is removed.
=======
The request is made every time the stream is started. If the stream is stopped while the request is pending, the old request will not be cancelled, but its result will be discarded.

If the request times out, is aborted, returns an HTTP status code that isn't 2xx or 304, or fails in any other way, the stream will emit an `AjaxStreamError`.

If you want a stream that never fails, a stream that emits an event regardless of all those errors, call `.completeEvents` on your ajax stream.

You can listen for `progress` or `readyStateChange` events by passing in the corresponding observers to `AjaxEventStream.get` et al, for example:

```scala
val (progressObserver, $progress) = EventStream.withObserver[(dom.XMLHttpRequest, dom.ProgressEvent)]

val $request = AjaxEventStream.get(
  url = "/api/kittens",
  progressObserver = progressObserver
)

val $bytesLoaded = $progress.map2((xhr, ev) => ev.loaded)
```

In a similar manner, you can pass a `requestObserver` that will be called with the newly created `dom.XMLHttpRequest` just before the request is sent. This way you can save the pending request into a Var and e.g. `abort()` it if needed.

Warning: dom.XmlHttpRequest is an ugly, imperative JS construct. We set event callbacks for onload, onerror, onabort, ontimeout, and if requested, also for onprogress and onreadystatechange. Make sure you don't override Airstream's listeners, or this stream will not work properly.




### Websockets

Airstream has no official websockets integration yet.

For several users' implementations, search Laminar gitter room, and the issues in this repo.



### DOM Events

```scala
val element: dom.Element = ???
DomEventStream[dom.MouseEvent](element, "click") // EventStream[dom.MouseEvent]
``` 

This stream, when started, registers a `click` event listener on `element`, and emits all events the listener receives until the stream is stopped, at which point the listener is removed.

Airstream does not know the names & types of DOM events, so you need to manually specify both. You can get those manually from MDN or programmatically from event props such as `onClick` available in Laminar. 

`DomEventStream` works not just on elements but on any `dom.raw.EventTarget`. However, make sure to check browser compatibility for fancy EventTarget-s such as XMLHttpRequest.
>>>>>>> f018b41d



#### Custom Observables

EventBus is a very generic solution that should suit most needs, even if perhaps not very elegantly sometimes.

You can create your own observables that emit events in their own unique way by wrapping or extending EventBus (easier) or extending Observable (more work and knowledge required, but rewarded with better behavior)).

If extending Observable, you will need to make the `topoRank` field public to be able to override it. See [#37](https://github.com/raquo/Airstream/issues/37).

Unfortunately I don't have enough time to describe how to create custom observables in detail right now. You will need to read the rest of the documentation and the source code – you will see how other observables such as MapEventStream or FilterEventStream are implemented. Airstream's source code should be easy to comprehend. It is clean, small (a bit more than 1K LoC with all the operators), and does not use complicated implicits or hardcore functional stuff.



### FRP Glitches

#### Other Libraries

A glitch in Functional Reactive Programming is a situation where inconsistent state is allowed to exist and exposed to either an observable or an observer. For example, consider the typical diamond case:

```scala
val numbers: EventStream[Int] = ???
val isPositive: EventStream[Boolean] = numbers.map(_ > 0)
val doubledNumbers: EventStream[Int] = numbers.map(_ * 2)
val combinedStream: EventStream[(Int, Boolean)] = doubledNumbers.combineWith(isPositive)
combinedStream.addObserver(combinedStreamObserver)(owner)
```

Now, without thinking too hard, what do you think `combinedStream` will emit when `numbers` emits `1`, assuming `-1` was previously emitted? You might expect that `isPositive` would emit `true`, `doubledNumbers` would emit `2`, and then combinedStream would emit a tuple `(2, true)`. That would make sense, and this is how Airstream works at no cost to you, and yet this is not how most streaming and state propagation libraries behave.

Most streaming libraries will introduce a **glitch** in this scenario, as they are implemented with unconditional depth-first propagation. So in other libraries when the event from `numbers` (`1`) propagates, it goes to `isPositive` (`true`), then to `combinedStream` (`(-1, true)`). And that's a glitch. `(-1, true)` is not a valid state, as -1 is not a positive number. Immediately afterwards, `doubledNumbers` will emit `1`, and finally combinedStream would emit `(1, true)`, the correct event.

Such behaviour is problematic in a few ways – first, you are now propagating two events on equal standing. Any observables (and in most other libraries, even observers!) downstream of `combinedStream` will see two events come in, the first one carrying invalid/incorrect state, and they will probably perform incorrect calculations or side effects because of that.

In general, glitches happen when you have an observable that _synchronously depends_ on multiple observables that _synchronously depend_ on a common ancestor or one of themselves. I'm using the term `synchronously depends` to describe a situation where emitting an event to a parent observable might result in the child observable also emitting it – synchronously. So `map` and `filter` would fall into this category, but `delay` wouldn't. 


#### Topological Rank

In the diamond-combine case described above Airstream avoids a glitch because CombineObservable-s (those created using the `combineWith` method) do not propagate downstream immediately. Instead, they are put into a `pendingObservables` queue in the current Transaction (we'll get to those soon). When the rest of the propagation within a transaction finishes, the propagation of the first pending observable is resumed. When that is finished, we propagate the first remaining pending observable, and so on.

So in our example, what happens in Airstream: after `isPositive` emits `true`, `combinedStream` is notified that one of its parents emitted a new event. Instead of emitting its own event, it adds itself to the list of pending observables. Then, as the `isPositive` branch finished propagating (for now), `doubledNumbers` emits `2`, and then again notifies `combinedStream` about this. `combinedStream` is already pending, so it just grabs and remembers the new value from this parent. At this point the propagation of `numbers` is complete (assuming no other branches exist), and Airstream checks `pendingObservables`on the current transaction. It finds only one – `combinedStream`, and re-starts the propagation from there. The only thing left to do in our example is to send the new event – `(2, true)` to `combinedStreamObserver`.

Now, only this simple example could work with such logic. The important bit that makes this work for complex observable graphs is [topological rank](https://en.wikipedia.org/wiki/Topological_sorting). Topological rank in Airstream is defined as follows: if observable A _synchronously depends_ (see definition above) on observable B, its topological rank will be greater than that of B. In practical terms, `doubledNumbers.topoRank = numbers.topoRank + 1` and `combinedStream.topoRank == max(isPositive.topoRank, doubledNumbers.topoRank) + 1`.

In case of `combineWith`, Airstream uses topological rank for one thing – do determine which of the pending observables to resolve first. So when I said that Airstream continues the propagation of the "first" pending observable, I meant the one with the lowest `topoRank` among pending observables. This ensures that if you have more than one combined observable pending, that the one that doesn't depend on the other one will be propagated first.

So this is how Airstream avoids the glitch in the diamond-combine case.


#### Transactions

Before we dive into other kinds of glitches (ha! you thought that was it!?), we need to know what a Transaction is.

Philosophically, a Transaction in Airstream encapsulates a part of the propagation that 1) happens **synchronously**, and 2) contains **no loops** of observables. Within the confines of a single Transaction Airstream guarantees a) **no glitches**, and b) that no observable will emit more than once.

Async streams such as `stream.delay(500)` emit their events in a new transaction because Airstream executes transactions sequentially – and there is no sense in keeping other transactions blocked until some Promise or Future decides to resolve itself.

Events that come from outside of Airstream – see [Sources of Events](#sources-of-events) – each come in a new Transaction, and those source observables have a `topoRank` of 1. I guess it makes sense why `EventStream.periodic` would behave that way, but why wouldn't `EventBus` reuse the transaction of whatever event came in from one of its source streams?

And the answer is the limitation of our topological ranking approach: it does not work for loops of observables. A topoRank is a property of an observable, not of the event coming in. And an observable's topoRank is static, determined at its creation. EventBus on its creation has no sources, and allows you to fire events into it manually, so its stream needs to emit all those events in a new Transaction because there is no way to guarantee correct topological ranking to avoid glitches.

That said, in practice this is not a big deal because the events that an EventBus receives from different sources should be usually independent of each other because they are coming from different child components or from different browser events.

Apart from EventBus there is another way to create a loop – the `eventStream.flatten` method. And that one too, produces an event stream that emits all events in a new transaction, for all the same reasons.

Loops and potentially-loopy constructs necessarily require a new transaction as a tradeoff. Some other libraries do some kinds of dynamic topological sorting which is less predictable and whose performance worsens as your observables graph gets more complicated, but with Airstream there are no such costs. The only – and tiny – cost is when Airstream inserts a CombineObservable into the list of pending observables – that list is sorted by a static `topoRank` field, so it takes O(n) where n is the number of currently pending observables, which is usually zero or not much more than that.

Lastly, keep in mind that emitting events inside Observer-s will necessarily happen in a new transaction as you will need to use EventBus / Var APIs that create new transactions. Observers are generally intended for side effects. Those effects might be emitting other events, but in that case we consider them independent events, not a continuation of the current transaction. Philosophically, Observers should not know what they're observing (and they can observe multiple things at a time).


#### Merge Glitch-By-Design

Consider this:

```scala
val numbers: EventStream[Int] = ???
val tens: EventStream[Boolean] = numbers.map(_ * 10)
val hundreds: EventStream[Int] = tens.map(_ * 10)
val multiples: EventStream[Int] = EventStream.merge(tens, hundreds)
multiples.addObserver(multiplesObserver)(owner)
```

Same deal – what do you expect `multiples` to emit when `numbers` emits 1? I admit, it's a loaded question because of how I named `multiples`. I expect it to emit 10, and then 100. 10 comes first not because magic, but because the stream `hundreds` _synchronously depends_ on `tens`. Or, more precisely, because its `topoRank` is higher. This behaviour is especially desirable when your events are effectively operations – you don't want the merged stream to swallow operations or to put them in the wrong order.

TODO[API] Consider ordering synchronous events by the order their streams are given to merge instead of topoRank.

In Airstream, MergeEventStream will not emit more than one event in the same Transaction, because a Transaction by its very definition is about propagating a single event (that it happens to sometimes be split into multiple branches e.g. `tens` and `hundreds` is irrelevant, it's still the same change propagating), whereas a merged stream is capable of creating new events out of thin air as shown here. So in this example `multiples` will emit 10 in the same transaction that `numbers` emitted 1 in, and it will then create a new transaction which will emit 100 when it gets its turn.

MergeEventStream uses the same pendingObservables mechanism as CombineObservable because both extend SyncObservable.


#### Scheduling of Transactions

When you call methods like `Var#set`, `EventBus.emit`, etc. we create a new transaction. If another transaction is currently executing, which is often the case (e.g. if you're doing this inside a `stream.foreach` callback), this transaction will not be executed immediately, but will be scheduled to be executed later, because to avoid glitches, the current transaction needs to finish first before any other transaction can put more events onto the observable graph.

So if you set a Var's value, you will not be able to read it in the same transaction, because this instruction will only be executed after the current transaction finishes:

```scala
val logVar: Var[List[Event]] = ???
stream.foreach { ev =>
  logVar.set(logVar.now() :+ ev)
  logVar.set(logVar.now() :+ ev)
  println(logVar.now())
  // NONE of the logVar.now() calls here will contain any `ev`
  // because they are all executed before the .set transaction executes.
  // Because of this, after all of the transactions are executed,
  // logVar will only contain one instance of `ev`, not two.
}
```

If you need to read of Var after writing to it, you can use `Var#update`, which will evaluate its mod only when its transaction runs, so it will always look at the freshest state of the Var:

```scala
val logVar = Var(List[Event]())
stream.foreach { ev =>
  logVar.update(_ :+ ev)
  logVar.update(_ :+ ev)
  // After both transactions execute, logVar will have two `ev`-s in it
}
```

Let's expand our example above:

```scala
val bus = new EventBus[Event]
val logVar = Var(List[Event]())
val countVar = Var(0)
bus.events.foreach { ev =>
  logVar.update(_ :+ ev)
  logVar.update(_ :+ ev)
  // After both transactions execute, logVar will have two `ev`-s in it
}
logVar.signal.foreach { log =>
  sideEffect(log.size)
  countVar.update(_ += 1)
}
```

Let's say you fires an event into `bus`, and its transaction A started executing. The callback provided to `bus.events.foreach` will schedule two transactions to update `logVar`, B and C. After that, transaction A will finish as there are no other listeners.

Transaction B will immediately start executing. `ev` will be appended to `logVar` state, then this new state will be propagated to `logVar.signal`. `sideEffect(1)` will be called, and another transaction D to update `countVar` will be scheduled. After that, transaction B will finish as there are no other listeners.

Now, which transaction will execute next, C (the second update to `logVar`), or D (update to `countVar`)? Since Airstream v0.11.0, D will execute next, because its considered to be a child of the transaction B that just finished, **because it was scheduled while transaction B was running**. After a transaction finishes, Airstream first executes any pending transactions that were scheduled while it was running, in the order in which they were scheduled. This is recursive, so effectively we iterate over an hierarchy of transactions in a depth-first search.

In practice, this makes sense: in the code, the first `logVar.update(_ :+ ev)` is seen before the second `logVar.update(_ :+ ev)`, so the first transaction will completely finish, including any descendant transactions it creates, before we hand over control to its sibling transaction.

Remember that all of this happens synchronously. There can be no async boundaries within a transaction. Any event fires after an async delay is necessarily fired in a new transaction that is initialized / scheduled **after** the async delay, so it's not part of the pending transaction queue until the async delay resolves, and when it does, it's guaranteed that there are no pending transactions in the queue as Javascript is single-threaded.



### Operators

Airstream offers standard observables operators like `map` / `filter` / `compose` / `combineWith` etc. You will need to read the [API doc](https://javadoc.io/doc/com.raquo/airstream_sjs1_2.13/latest/com/raquo/airstream/index.html) or the actual code or use IDE autocompletion to discover those that aren't documented here or in other section of the Documentation. In the code, see `Observable`, `EventStream`, and `Signal` traits and their companion objects.

Some of the more interesting / non-standard operators are documented below:


#### Compose Changes

Some operators are available only on Event Streams, not Signals. This is by design. For example, `filter` is not applicable to Signals because a Signal can't exist without a current value, so `signal.filter(_ => false)` would not make any sense. Similarly, you can't `delay(ms)` a signal because you can't delay its initial value.

However, you can still use those operators with Signals, you just need to be explicit that you're applying them only to the Signal's changes, not to the initial value of the Signal:

```scala
val signal: Signal[Int] = ???
val delayedSignal = signal.composeChanges(changes => changes.delay(1000)) // all updates delayed by one second
val filteredSignal = signal.composeChanges(_.filter(_ % 2 == 0)) // only allows changes with even numbers (initial value can still be odd)
```

For more advanced transformations, `composeAll` operator lets you transform the Signal's initial value as well.


#### Sync Delay

Suppose you have two streams that emit in the same [Transaction](#transactions). Generally you don't know in which order they will emit, unless one of them depends on the other.

If this matters to you, you can use `delaySync` operator to establish the desired order:

```scala
val stream1: EventStream[Int] = ???
val stream2: EventStream[Int] = ???
 
val stream1synced = stream1.delaySync(after = stream2)
```

`stream1synced` synchronously re-emits all values that `stream1` feeds into it. Its only guarantee is that if `stream1` and `stream2` emit in the same transaction, `stream1synced` will emit AFTER `stream2` (assuming it has observers of course, or it won't emit at all, as usual). Otherwise, `stream2` does not affect `stream1synced` in any way. Don't confuse this with the `sample` operator.

Note: `delaySync` is better than a simple `delay` because it does not introduce an asynchronous boundary. `delaySync` does not use a `setTimeout` under the hood. In Airstream terms, `stream1synced` _synchronously depends_ on `stream1`, so all events in `stream1synced` fire in the same transaction as `stream1`, which is not the case with `stream1.delay(1000)` – those events would fire in a separate Transaction, and at an async delay.

Under the hood `delaySync` uses the same `pendingObservables` machinery as `combinedWith` operator – see [Topological Rank](#topological-rank) docs for an explanation. 


#### Splitting Observables

Airstream offers powerful `split` and `splitToSignals` operators that split an observable of `M[Input]` into an observable of `M[Output]` based on `Input => Key`. The functionality of these operators is very generic, so we will explore its properties by diving into concrete examples.

Note: These operators are available on qualifying streams and signals by means of `SplittableSignal` and `SplittableEventStream` value classes.

##### Example 0: Tests

This operator is particularly hard to put into words, at least on my first try. You might want to read the `split signal into signals` test in `SplitEventStreamSpec.scala`

And hey, don't be a stranger, remember we have [Gitter](https://gitter.im/Laminar_/Lobby) for chat.

##### Example 1: Latest Version of Foo by Id

_If you are familiar with Laminar, consider skipping to the second example_

Suppose you have an `Signal[List[Foo]]`, and you want to get `Signal[Map[String, Signal[Foo]]]` where the keys of the map are Foo ids, and the values of the map are signals of the latest version of a Foo with that id.

The important part here is the desire to obtain individual signals of Foo by id, not to transform a `List` into a `Map`. Here is how we could do this:

```scala
case class Foo(id: String, version: Int)
val inputSignal: Signal[List[Foo]] = ???
 
val outputSignal: Signal[List[(String, Signal[Foo])]] = inputSignal.split(
  key = _.id
)(
  project = (key, initialFoo, thisFooSignal) => (key, thisFooSignal)
)
 
val resultSignal: Signal[Map[String, Signal[Foo]]] = outputSignal.map(list => Map(list: _*))
```

Let's unpack all this.

In this example our input is a signal of a list of Foo-s, and we `split` it into a signal of a list of `(fooId, fooSignal)` pairs. In each of those pairs, `fooSignal` is a signal that emits a new `Foo` whenever `inputSignal` emits a value that contains a Foo such that `foo.id == fooId`.

So essentially each of the pairs in `outputSignal` contains a a foo id and a signal of the latest version of a Foo for this id, as found in `inputSignal`.

Finally, in `resultSignal` we trivially transform `outputSignal` to convert a list to a map.

##### Example 2: Dynamic Lists of Laminar Elements

Suppose you want to render a list of `Foo`-s into a list of elements. You know how to render an individual `Foo` from its signal, but the list of Foo-s changes over time, and you want to avoid unnecessarily re-creating DOM elements.

This is what you can do:

```scala
case class Foo(id: String, version: Int)
   
def renderFoo(fooId: String, initialFoo: Foo, fooSignal: Signal[Foo]): Div = {
  div(
    "foo id: " + fooId,
    "first seen foo with this id: " + initialFoo.toString,
    "last seen foo with this id: ",
    child <-- fooSignal.map(_.toString)
  )
}
 
val inputSignal: Signal[List[Foo]] = ???
val outputSignal: Signal[List[Div]] = inputSignal.split(
  key = _.id
)(
  project = renderFoo
)
```

This works somewhat similarly to React.js keys, if you're familiar with that API:
* As soon as a `Foo` with id="123" appears in inputSignal, we call `renderFoo` to render it. This gives us a `Div` element **that we will reuse** for all future versions of this foo.
* We remember this `Div` element. Whenever `inputSignal` updates with a new version of the id="123" foo, the `fooSignal` in `renderFoo` is updated with this new version.
* Similarly, when other foo-s are updated in `inputSignal` their updates are scoped to their own invocations of `renderFoo`. The grouping happens by `key`, which in our case is the id of Foo.
* When the list emitted by `inputSignal` no longer contains a Foo with id="123", we remove its Div from the output and forget that we ever made it.
* Thus the output signal contains a list of Div elements matching one-to-one to the Foo-s in the input signal list.

So in essence, our `outputSignal` is broadly equivalent to `inputSignal.map(_.map(renderFoo))`, except that `renderFoo` requires **memoization** and **data** that simple mapping can't provide, thus the need for `split`.

To drive the point home, let's see how we would likely do this without `split`:

```scala
case class Foo(id: String, version: Int)
   
def renderFoo(foo: Foo): Div = {
  div(
    "foo id: " + foo.id,
    "last seen foo with this id: " + foo.toString
  )
}
 
val inputSignal: Signal[List[Foo]] = ???
val outputSignal: Signal[List[Div]] = inputSignal.map(_.map(renderFoo))
```

Same input and output types, but the behaviour is very different.

* First, renderFoo is now called every time inputSignal updates, for every Foo. This means that we are recreating the entire list of DOM nodes from scratch on every update. This is very inefficient.
  * In contrast, with `split`, we would only call `renderFoo` whenever we would see a new Foo with a previously unseen id in `inputSignal`, and the `child <-- ...` modifier would take care of updating existing elements as new versions foo came in.
* Second, renderFoo no longer has access to `initialFoo` and `fooSignal`. It does not know anymore if the foo it's rendering has changed over time, it can't listen for those changes, etc.


##### `splitOne`

Now that you know how the `split` operator works, it's only a small leap to understand its special-cased cousin `splitOne`. Where `split` works on observables of `List[Foo]`, `Option[Foo]` etc., `splitOne` works on observables of Foo itself, that is, on any observable:

```scala
case class Word(text: Boolean, isImportant: Boolean)
   
def renderWord(isImportant: Boolean, initialWord: Word, wordSignal: Signal[Word]): Div = {
  val tag = if (isImportant) b else span
  tag(child.text <-- wordSignal.map(_.text))
}
 
val inputSignal: Signal[Word] = ???

val outputSignal: Signal[HtmlElement] = 
  inputSignal.split(key = _.isImportant)(project = renderWord)
```

The example is a bit contrived to demonstrate that `key` does not need to be a record ID but could be any property. In this case, `renderWord` will be called only when the next emitted word's `isImportant` value is different from that of the last emitted word.  


#### Flattening Observables

Flattening generally refers to reducing the number of nested container layers. In Airstream the precise type definition can be found in the `FlattenStrategy` trait.

Aside from the `def flatMap[...](implicit strategy: FlattenStrategy[...])` method on the `Observable` itself, a similar `flatten` method is available on all observables by means of `MetaObservable` implicit value class. All you need to use these methods is provide an instance of `FlattenStrategy` that works for your specific observable's type. While you can easily implement your own flattening strategy, we have a few predefined in Airstream:

**`SwitchStreamStrategy`** flattens an `Observable[EventStream[A]]` into an `EventStream[A]`. The resulting stream will emit events from the latest stream emitted by the parent observable. So, as the parent observable emits a new stream, the resulting flattened stream _switches_ to imitating this last emitted stream.
*  This strategy is the default for the parent observable type that it supports. So if you want to flatten an `Observable[EventStream[A]]` using this strategy, you don't need to pass it to `flatten` explicitly, it is provided implicitly.

**`ConcurrentStreamStrategy`** is essentially a dynamic version of `EventStream.merge`.
* The resulting stream re-emits all the events emitted by all of the streams emitted by the input observable.
* If you stop observing the resulting stream, it will forget all of the streams it previously listened to. When you start it up again, it will start listening to the input observable from scratch, as if it's the first time you started it.

**`SwitchSignalStrategy`** flattens an `Signal[Signal[A]]` into a `Signal[A]`. Works similar to `SwitchStreamStrategy` but with Signal mechanics, tracking the last emitted value from the last signal emitted by the parent signal. Note: 
* This strategy is the default for flattening `Signal[Signal[A]]`.
* When switching to a new signal, the flattened signal emits the current value of the new signal (unless it's the same as the flattened signal's previous current value, as usual).
* The flattened signal follows standard signal expectations – it's lazy. If you stop observing it, its current value might get stale even if the signal that it's tracking has other observers.

**`SwitchFutureStrategy`** flattens an `Observable[Future[A]]` into an `EventStream[A]`. We first create an event stream from each emitted future, then flatten the result using `SwitchStreamStrategy`. So this ends up behaving very similarly, producing a stream that emits the value from the last future emitted by the parent observable, discarding the values of all previously emitted futures.

To summarize, the above strategies result in an observable that imitates the latest stream / signal / future emitted by the parent observable. So as soon as the parent observable emits a new future / signal / stream, it stops listening for values produced by previously emitted futures / signals / streams.

**`ConcurrentFutureStrategy`** also flattens an `Observable[Future[A]]` into an `EventStream[A]`. Whenever a future emitted by the parent observable completes, this stream emits that value, regardless of any other futures emitted by the parent.

**`OverwriteFutureStrategy`** is similar to `ConcurrentFutureStrategy` except it does not emit the values of previous futures if a value from a newer future has already been emitted. For example, suppose the parent observable emits three futures. Future 3 is the first one to be completed, and when that happens the resulting flattened stream emits that value. When futures 1 and 2 eventually complete, their values will be ignored because they are considered stale, _overwritten_ by the more up to date result of future 3. This strategy is best for use cases like fetching autocompletion results where you don't care about older results if you have a newer result. 

All built-in strategies result in observables that emit each event in a new transaction for hopefully obvious reasons. 

`SwitchFutureStrategy`, `ConcurrentFutureStrategy`, and `OverwriteFutureStrategy` treat futures slightly differently than `EventStream.fromFuture`. Namely, if the parent observable emits a future that has already resolved, it will be treated as if the future has just resolved, i.e. its value will be emitted (subject to the strategy's normal logic). This is useful to avoid "swallowing" already resolved futures and enables easy handling of use cases such as cached or default responses. If this behaviour is undesirable you can easily define an alternative flattening strategy – it's a matter of flipping a single boolean in the relevant classes.


#### Debugging Operators

Observable trait includes a few operators for debugging:
* `debugLog` (log events)
* `debugBreak` (invoke a JS debugger on every event)
* `debugSpy` (call a function on every event)

You can actually invoke the debugger (or logger) on a subset of events, like so:

```scala
val myIntStream: EventStream[Int] = ???
val debuggedStream: EventStream[Int] = myIntStream.debugBreak(_ % 2 == 0) // break on even numbers only
``` 



### Error Handling

Airstream error handling is very different from conventional streaming libraries. Before diving into implementation details we first need to understand these differences and the reasons why such a departure from the norm is beneficial.


#### Scala Exception Handling

First, to clarify what kind of errors we're talking about here: this whole section is concerned with exceptions thrown by _user-provided_ code inside Airstream observables. For example, consider the `project` function in `stream.map(project)` throwing. Without special error handling capabilities in Airstream, such an exception would terminate the propagation of this stream and bubble up the call stack.

However, this behaviour is vastly undesirable in FRP context because the caller (which would be the source of events) is not normally in a position to handle failures of child observables. For example, a DOM event listener that publishes DOM events onto a stream can't do much about some other component failing to process some of those events. So we need a different strategy to deal with errors in observables.


#### Conventional Streaming Libraries

Conventional streaming libraries basically don't propagate errors in observables. If your stream fails, it gets _completed_, meaning that it informs all of its dependant observables and observers that it will no longer produce events, and is now shutting down forever.

If you don't want this outcome, you need to _recover_ from such an error by creating a stream that takes two inputs: this original stream, and a stream factory that returns a new stream that you will switch to if the original stream errors. 

This model does not make any sense to me. Consider this chain of observables:

```scala
object OtherModule {
  def doubled(parentStream: EventStream[Double]): EventStream[Double] = {
    parentStream.map(num => num * 2)
  }
}
 
// ----
 
import OtherModule.doubled
 
val stream1: EventStream[Double] = ???
val invertedStream: EventStream[Double] = stream1.map(num => 1 / num)
 
doubled(invertedStream).foreach(dom.console.log(_))
```

Inside `doubled`, there is nothing you can do to recover from an error in `parentStream`. You don't know what that stream does, so once it's broke, it's broke. You can't replace it with anything meaningful, just maybe some sentinel value to indicate failure.

So essentially, this requires you to either manually guard every single user-provided input to every stream, or lose your sanity to crazy amounts of coupling. In this scenario the more likely outcome is that you'll just ignore error handling, and your program will stop working on an error that would have been recoverable if only it wasn't in your streaming code.

Fundamentally, the problem here is conceptual: conventional streaming libraries see any exception in a stream as a terminal diagnosis for it.

Yes, such an error could have made parts of your application state inconsistent, that is a legitimate problem. However, unconditionally killing parts of your program that depend on a stream is not a way to mitigate inconsistent state for the simple reason that _the streaming library has no idea which, if any, state became inconsistent_, therefore it has no idea whether allowing the error to propagate will _mitigate_ state breakage or make it _even worse_.


#### Airstream's Approach

Airstream aspires to replicate the feel of native exception handling in FRP. However, whereas in imperative code we _want_ Scala to propagate exceptions up the call stack, in Airstream we instead want to propagate errors in observables to their observers and dependent observables.

Think about it this way: in imperative code, you call a function which can throw, and you can either handle it or decide to let your caller handle it, and so on, recursively. In Airstream, you make an observable that depends on another observable which can throw. So you can either handle it, or let any downstream observables or observers handle it.

This FRP adaptation of classic exception handling is somewhat similar to the approach of Scala.rx, however since Airstream offers a unified reactive system, we have to adjust this basic idea to support event streams as well.

To contrast our approach with conventional streaming libraries, where they see a failed _stream_, we only see a failed _value_, generally expecting the next emitted value to work fine. This is similar to plain Scala exceptions: if a function throws an exception, it does not suddenly become broken forever. You can call it again with perhaps a different value, and it will perhaps not fail that time. Yes, if such an exception produces invalid state, you as a programmer need to address it. Same in Airstream. We give you the tools (more on this below), you do the work, because you're the only one who knows _how_.

We elaborate on the call stack analogy in the subsection [Errors Multiply](#errors-multiply) below.


#### Error propagation

Airstream does not complete or terminate observables on error. Instead, we essentially propagate error values the same way we propagate normal values. Each Observer and InternalObserver has `onNext(A)` and `onError(Throwable)` methods defined, so both observables and observers are capable of accepting error values as inputs.

If you do not take special action, Airstream observables will generally (but not always, we'll get to that) pass through the errors to their observers untouched. Eventually the error will reach one or more external Observers.

When an error reaches an external observer, its `onError` method will handle it. If you didn't specify `onError` (e.g. if you used the `Observer(onNext)` factory to create an observer) or if your `onError` partial function is not defined for a given error, Airstream will report this error as _unhandled_.

You can get notified about unhandled errors by registering a callback using `AirstreamError.registerUnhandledErrorCallback(fn: Throwable => Unit)`. Similarly, you can unregister it using `AirstreamError.unregisterUnhandledErrorCallback(fn: Throwable => Unit)`.

By default Airstream registers `AirstreamErrors.consoleErrorCallback` to log all errors to the console because there is nothing worse than silently swallowed unhandled errors. You can unregister it and/or register more callbacks, e.g. to terminate your program, or to report the error to a service like Sentry.

Now let's dive deeper into each step of this process.

##### User Input is Generally Guarded Against Exceptions

Airstream guards from exceptions almost all user (developer) inputs that are used to build observables. For example, if the `project` function that you provided to `stream.map(project)` throws an exception, the resulting stream will emit an error, kick-starting this whole error handling process.

However, user inputs that are supposed to return a `Try` are assumed to not throw. Various public class constructors that require the `new` keyword are generally not intended to be used directly, these can also have params that are not guarded against exceptions.

For clarity, every Airstream method and constructor available to you has a Scaladoc comment reaffirming whether its parameters are guarded or not.

##### Errors Do Not Affect Propagation

When an error happens in an observable (assuming that it was guarded against, as it should always be, see above), the observable emits this error to all of its observers – internal and external – in the same manner that it would emit a value. Think of it as propagating a `Try[A]` value instead of just `A`.

##### Errors in an Observer Do Not Affect Other Observers

Similarly, and unlike conventional streaming libraries, if an error happened in an observer's `onNext` or `onError` callback, this error will be reported as _unhandled_, but it will not prevent other observers or the code immediately following this observer's definition from running.

If you're concerned that the contents of your `onNext` / `onError` can fail and make your app state inconsistent, you do the same thing you've always done in this situation – `try` some code and `catch` the error, just keep it all inside the callback in question:

```scala
stream.addObserver(Observer(onNext = v =>
  try { riskyFoo(v) }
  catch { case err => recoverFromFooFail() }
))
```

Remember, this is just for observers. We have a better way for observables, read on.

##### Unhandled Errors Do Not Terminate The Program

In Airstream, unhandled errors do not result in the program terminating. By default they are reported to the console. You can specify different or additional handlers such as `AirstreamError.debuggerErrorCallback` or even a custom handler that effectively terminates your program.

Regardless of this seeming leniency, you should still handle all of your errors at some point before they become _unhandled_. In a good Airstream codebase every _unhandled_ error must be treated as a bug.

##### Error Timing is Consistent

Observables generally emit errors at the same time as they would have emitted a non-error value. For example, a `CombinedObservable` like `stream.combineWith(stream.map(foo))` will only emit a single value if `stream` emits a value (yes, Airstream deals with [FRP Glitches](#frp-glitches) for you). Similarly, it will only emit a single error if `stream` emits an error. However, that error will be wrapped in `CombinedError` because it needs to support the case when its parent observables simultaneously emit a different error.

On the other hand, `MergeEventStream` does no such synchronization, it emits the errors similarly to how it emits non-error events – as they come, putting all but the first seen one in a new transaction.

`DelayEventStream` re-emits incoming errors with the same delay that it uses for normal values.

##### Event Streams Generally Forget Errors

Similarly to how event streams generally do not keep track of their last emitted value, they also forget their last emitted error once they finish propagating it to their observers.

##### Signals Remember Errors

If a `Signal[A]` observable runs into an error that it doesn't handle itself, this error becomes its current state. `Signal`s' current state is actually `Try[A]`, not just `A`. 

`StrictSignal[A]` has a public `now(): A` method that returns its current value. Calling it is equivalent to `tryNow().get`– it will throw if current state is a Failure.

##### Errors Can Become Wrapped 

Errors originating in an external Observer's onNext and onTry methods are wrapped in `ObserverError` and `ObserverErrorHandlingError` respectively before they are shipped off as unhandled errors.

Errors originating in observables error handling code (`stream.recover(pf)`) are wrapped in `ErrorHandlingError`.

You can always access the original errors on wrapped errors, and it will always provide you with a stack trace that includes the line where your code failed. Make sure to configure error reporting as well as Scala.js source maps to make use of this in fullOpt / production.

##### Errors Multiply

The same error might need to be handled multiple times to avoid becoming _unhandled_.

It is perhaps counter-intuitive, but it's obvious in retrospect:

```scala
val upStream = ???
val fooStream = upStream.map(foo)
val barStream = upStream.map(bar)
fooStream.foreach(dom.console.log("foo"))
barStream.foreach(dom.console.log("bar"))
```

If `upStream` emits an error, both `fooStream` and `barStream` will emit an error – the same instance of it, actually. Then it will end up reported as _unhandled_ – twice!

If we try to lean on our call stack analogy, it kinda breaks this time. Call stack is a stack, a linear data structure much like a list. An exception can only ever bubble to just one caller before bubbling up to its one and only caller. But in our case it feels like the bubbles are splitting into multiple parallel "streams".

Instead, think of `fooStream` and `barStream` as independent function **calls** that both require the value of `upStream`, except by magic of FRP `upStream` is only executed once and its value (well, its exception in this case) is shared with both `fooStream` and `barStream` calls. If you call a broken function twice, you get two exceptions (identical ones, thanks to FRP) and thus two call stacks to propagate through.

To be extra clear, if we add `.recoverIgnoreErrors` to the `fooStream` definition above, its observer will not receive the error coming from `upStream`, and will not report that error as _unhandled_. We did, after all, handle it, so that's fair. However, `barStream`'s observer would still receive that same error, and would still report it as _unhandled_. This is why handling errors in the right place is very important, just like handling exceptions is in plain Scala code.


#### Recovering from Errors

As we mentioned, generally observables propagate the errors they receive with no change. However, we can recover from errors, like this:

```scala
val signal0: Signal[A] = ???
val signal1 = signal0.map(whatever)
val signal2 = signal1.recover {
  case MyException(foo) if foo.isGood => Some(foo) // emit foo
  case MyException(foo) if !foo.isGood => None // skip this, emit nothing
  case o: MyOtherException => throw new Exception("lolwat") // emit new error
}
```

Importantly, this `recover` method does not affect `signal0`, or even `signal1`. Like any other operator it's just creating a new observable (`signal2`), except this one has a defined error handling strategy, so it will process any errors that come through it.

When `signal0` emits an error, `signal2` will feed it to the partial function we provided to it. That function should normally emit either `Some(value)` to make `signal2` emit some `value`, or `None` to just skip this event altogether, as if it never happened. Yes, this latter case means that `signal2`'s current state would remain at whatever it was before this error came in, meanwhile `signal0`'s current state would be updated to the error (same for `signal1`).

Any errors that this partial function is not defined for will pass through without being handled. If the partial function throws an error, it will be passed down wrapped in `ErrorHandlingError`.

In addition to `recover`, Observables have a couple shorthand operators:

**`recoverIgnoreErrors`** just skips all errors, emitting only good values. This is an FRP equivalent of an empty catch block.

Note that you can't ignore an error in a `Signal`'s initial value, as it _needs_ a `Try[A]` value to be its state whenever it's started. Therefore, if the initial value is an error, and `recover` returns `None` while handling it (that's what `recoverIgnoreErrors` does), the initial value is set to the original error.

**`recoverToTry`** transforms an `Observable[A]` into an `Observable[Try[A]]` that never emits an error (it emits `Failure(err)` as a value instead).

You can use it to get a stream of errors as plain values, for example:

```scala
stream.recoverToTry.collect { case Failure(err) => err } // EventStream[Throwable]
```


#### Handling Errors Using Observers

**`Observer.withRecover(onNext, onError: PartialFunction[Throwable, Unit])`** lets you handle some or all of the errors coming from upstream observables. Errors for which `onError` is not defined get reported as unhandled.

**`Observer.ignoreErrors(onNext)`** is similar to `recoverIgnoreErrors` on observables – it simply silences any error it receives, so that it does not get reported as unhandled.


#### Other Error Handling Considerations

* **`foldLeft`** operator is unable to proceed when encountering an error, so such an observable will enter a permanent error state if it encounters an error. You can not use the standard `recover` method to recover from this. You need to use `foldLeftRecover` instead of `foldLeft` to supply your error handling logic.

* **`filter`** operator can't filter if its passes function fails, so it will pass through all errors that it receives, unfiltered. You can filter errors using `recover`, by returning `None`.

* Remember that Signal's initial value is not evaluated until and unless it is needed. That is true even if the initial value would have been an error because obviously you can't know what it is without evaluating it. And if an error is not evaluated, then it can't possibly be reported anywhere because, well, it didn't actually happen. In practice this means that the initial value of a Signal whose only consumer is its `.changes` stream is completely ignored (because no one cares about it). @TODO[API] Should we reconsider this particular aspect of laziness? Either way, we should document the rationale for that some more.

* This is an unfortunately flawed edge case in our design. We might address that eventually. Please let me know if you run into this problem.

* Signals can also potentially face a similar issue, but the scenario allowing it is even more convoluted because a signal's initial value is evaluated lazily – only if and when its observers request it – so it can't really throw an error if no one is looking at it.





## Limitations

* Airstream only runs on Scala.js because its primary intended use case is unidirectional dataflow architecture on the frontend. I have no plans to make it run on the JVM. It would require too much of my time and too much compromise, complicating the API to support a completely different environment and use cases. 
* Airstream has no concept of observables "completing". Personally I don't think this is much of a limitation, but I can see it being viewed as such. See [Issue #23](https://github.com/raquo/Airstream/issues/23).


## My Related Projects

- [Laminar](https://laminar.dev) – Efficient reactive UI library for Scala.js that uses Airstream
- [Waypoint](https://github.com/raquo/Waypoint) – Efficient router for Laminar made with Airstream
- [XStream.scala](https://github.com/raquo/XStream.scala) – streaming library used by Laminar before Airstream

Other building blocks of Laminar:

- [Scala DOM Types](https://github.com/raquo/scala-dom-types) – Type definitions that we use for all the HTML tags, attributes, properties, and styles
- [Scala DOM TestUtils](https://github.com/raquo/scala-dom-testutils) – Test that your Javascript DOM nodes match your expectations



## Author

Nikita Gazarov – [@raquo](https://twitter.com/raquo)



## License

Airstream is provided under the [MIT license](https://github.com/raquo/Airstream/blob/master/LICENSE.md).<|MERGE_RESOLUTION|>--- conflicted
+++ resolved
@@ -596,91 +596,6 @@
 
 Methods for POST, PUT, PATCH, and DELETE are also available.
 
-<<<<<<< HEAD
-The request is made every time the stream is started. If the stream is stopped while the request is pending, the request will not be cancelled, but its result will be discarded.
-
-The implementation follows that of `org.scalajs.dom.ext.ajax.apply`, but is adjusted slightly to be better behaved in Airstream.
-
-
-
-### Websockets
-
-Airstream supports unidirectional and bidirectional websockets.
-
-#### Absolute URL is required
-```scala
-import com.raquo.airstream.web.websocketUrl
-
-val url: String = websocketUrl("relative/url")
-```
-
-#### Unidirectional websocket stream
-```scala
-import com.raquo.airstream.eventstream.EventStream
-import com.raquo.airstream.web.WebSocketEventStream
-import org.scalajs.dom
-
-import scala.scalajs.js
-
-// raw websocket messages
-val raw: EventStream[dom.MessageEvent] = WebSocketEventStream.raw("absolute/url")
-
-// or use one of the extractors to access just the data
-val binary: EventStream[js.typedarray.ArrayBuffer] = WebSocketEventStream.binary("absolute/url")
-val blob: EventStream[dom.Blob] = WebSocketEventStream.blob("absolute/url")
-val text: EventStream[String] = WebSocketEventStream.text("absolute/url")
-```
-
-#### Bidirectional websocket stream
-Usage:
-```scala
-import com.raquo.airstream.eventstream.EventStream
-import com.raquo.airstream.web.WebSocketEventStream
-import org.scalajs.dom
-
-import scala.scalajs.js
-
-// messages to be transmitted
-val out: EventStream[String] = ???
-
-// raw websocket messages
-val raw: EventStream[dom.MessageEvent] = WebSocketEventStream.raw("absolute/url", out)
-
-// or use one of the extractors to access just the data
-val binary: EventStream[js.typedarray.ArrayBuffer] = WebSocketEventStream.binary("absolute/url", out)
-val blob: EventStream[dom.Blob] = WebSocketEventStream.blob("absolute/url", out)
-val text: EventStream[String] = WebSocketEventStream.text("absolute/url", out)
-```
-
-#### Supported types
-The following types are supported for transmission/reception:
- - `js.typedarray.ArrayBuffer`
- - `dom.raw.Blob`
- - `String`
-
-#### Errors
- - `WebSocketClosed`: connection termination error
- - `WebSocketError`: transmission error (due to a terminated connection)
-
-#### Stream lifecycle
- - A new websocket connection is established on start.
- - Outgoing messages, if any, are sent on this connection.
-   - Transmission failures, due to connection termination, are propagated as errors.
- - Connection termination, not initiated by this stream, is propagated as an error.
- - Incoming messages are propagated as events.
- - The connection is closed on stop.
-
-### DOM Events
-
-`DomEventStream` previously available in Laminar now lives in Airstream.
-
-```scala
-val element: dom.Element = ???
-DomEventStream(element, "click") // EventStream[dom.MouseEvent]
-``` 
-
-This stream, when started, registers a `click` event listener on `element`, and emits all events the listener receives until it is stopped, at which point the listener is removed.
-=======
 The request is made every time the stream is started. If the stream is stopped while the request is pending, the old request will not be cancelled, but its result will be discarded.
 
 If the request times out, is aborted, returns an HTTP status code that isn't 2xx or 304, or fails in any other way, the stream will emit an `AjaxStreamError`.
@@ -727,7 +642,6 @@
 Airstream does not know the names & types of DOM events, so you need to manually specify both. You can get those manually from MDN or programmatically from event props such as `onClick` available in Laminar. 
 
 `DomEventStream` works not just on elements but on any `dom.raw.EventTarget`. However, make sure to check browser compatibility for fancy EventTarget-s such as XMLHttpRequest.
->>>>>>> f018b41d
 
 
 
